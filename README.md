--- conflicted
+++ resolved
@@ -2,7 +2,6 @@
 
 Este proyecto realiza el análisis espectral de datos de ondas gravitacionales para detectar componentes específicas en 141.7 Hz en el ringdown de GW150914.
 
-<<<<<<< HEAD
 ## 🤖 Nuevo: Agente Autónomo 141Hz
 
 El proyecto incluye un **sistema inteligente de auto-recuperación** que monitorea, diagnostica y corrige automáticamente fallos en validaciones científicas. El agente está alineado con la frecuencia física fundamental de 141.7001 Hz.
@@ -24,7 +23,6 @@
 ```
 
 📖 **Documentación completa**: [AGENTE_AUTONOMO_141HZ.md](AGENTE_AUTONOMO_141HZ.md)
-=======
 ## 🌟 Nuevo: Framework QCAL-LLM ∞³ - Coherencia Vibracional en IA
 
 **Por José Manuel Mota Burruezo (JMMB Ψ✧)**
@@ -145,7 +143,6 @@
   - Pruebas de validez estadística
 
 Las pruebas se ejecutan automáticamente en cada push/PR mediante GitHub Actions.
->>>>>>> dff71cd6
 
 ## Características
 
@@ -155,9 +152,7 @@
 - Detección de picos espectrales cerca de 141.7 Hz
 - Generación automática de gráficos de diagnóstico
 - Cálculo de relación señal-ruido (SNR)
-<<<<<<< HEAD
 - 🤖 **Sistema autónomo de validación con auto-recuperación**
-=======
 - Soporte para flujos de trabajo automatizados (CI/CD)
 - **Formalización matemática completa en Lean 4** (nueva característica)
 
@@ -208,7 +203,6 @@
 ✅ **Verificación automática en CI/CD mediante GitHub Actions**
 
 Ver el workflow de verificación: [`.github/workflows/lean-verification.yml`](.github/workflows/lean-verification.yml)
->>>>>>> dff71cd6
 
 ## Estructura del Proyecto
 
