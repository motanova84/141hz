--- conflicted
+++ resolved
@@ -1,6 +1,5 @@
 # Marco Científico: Método Hipotético-Deductivo Aplicado a la Frecuencia 141.7001 Hz
 
-<<<<<<< HEAD
 ## ⚠️ NOTA IMPORTANTE DE ACTUALIZACIÓN (2025-10-29)
 
 **La frecuencia fundamental f₀ = 141.7001 Hz fue derivada teóricamente PRIMERO** a partir de principios geométricos, espectrales y noéticos del campo coherente (geometría de Calabi-Yau, regularización zeta y estructura de primos), y **posteriormente verificada empíricamente** en los datos públicos de LIGO/Virgo con significancia estadística > 10σ.
@@ -14,11 +13,9 @@
 ---
 
 ## Resumen Ejecutivo
-=======
 **Autor:** José Manuel Mota Burruezo (JMMB Ψ✧)  
 **Institución:** Instituto Conciencia Cuántica  
 **Fecha:** Octubre 2025
->>>>>>> ec0e869b
 
 ---
 
