<<<<<<< HEAD
.PHONY: all venv setup install data data-force download test-data check-data analyze validate validate-offline pipeline validate-connectivity validate-gw150914 validate-gw250114 verify-optimization workflow status clean clean-force docker help
=======
.PHONY: all download analyze clean venv setup test-data

all: setup test-data analyze
.PHONY: all venv setup install data download test-data analyze validate pipeline clean docker help

# Default target - complete workflow
all: setup validate
.PHONY: all install venv setup data analyze clean docker

all: setup data analyze

venv:
	python3 -m venv venv

setup: venv
	./venv/bin/pip install --upgrade pip
	./venv/bin/pip install -r requirements.txt

.PHONY: \
  all venv setup install \
  data download test-data check-data \
  analyze validate validate-offline pipeline \
  validate-connectivity validate-gw150914 validate-gw250114 \
  alert-gw250114 test-alert-gw250114 test-rpsi \
  validacion-quintica multievento test-multievento \
  multi-event-snr test-multi-event-snr demo-multi-event-snr \
  snr-gw200129 test-snr-gw200129 \
  energia-cuantica test-energia-cuantica \
  validate-3-pilares test-3-pilares \
  validate-discovery-standards test-discovery-standards \
  pycbc-analysis test-pycbc demo-pycbc coherencia-escalas \
  gwtc3-analysis busqueda-gwtc1 \
  busqueda-armonicos test-armonicos resonancia-cruzada test-resonancia \
  caracterizacion-bayesiana test-caracterizacion \
  dashboard dashboard-status workflow status \
  escuchar test-escuchar listen \
  clean docker help \
  experimentos test-experimentos diagrams-experimentos
install: setup

.PHONY: all venv setup install data download test-data check-data analyze validate validate-offline pipeline validate-connectivity validate-gw150914 validate-gw250114 verify-optimization workflow status clean docker help
>>>>>>> 01e25b38

# Default target - complete workflow
all: setup validate
	@echo "🎉 Workflow predeterminado completado"
	@echo "💡 Para análisis completo con datos: make workflow"

# Show available targets
help:
	@echo "🌌 GW250114 - 141.7001 Hz Analysis - Available targets:"
	@echo ""
	@echo "  all                   - Complete workflow: setup + validate"
	@echo "  setup                 - Create virtual environment and install dependencies"
	@echo "  install               - Alias for setup (compatibility)"
	@echo "  venv                  - Create virtual environment only"
	@echo "  data                  - Download real GWOSC data (with confirmation)"
	@echo "  data-force            - Download data without confirmation (automated)"
	@echo "  download              - Alias for data (compatibility)"
	@echo "  test-data             - Generate test data (falls back to real data)"
	@echo "  check-data            - Verify if data files are available"
	@echo "  analyze               - Run complete analysis pipeline (requires data)"
	@echo "  validate              - Run scientific validation pipeline (NEW)"
	@echo "  validate-offline      - Run validation with synthetic data only (NEW)"
	@echo "  pipeline              - Alias for validate (compatibility)"
	@echo "  validate-connectivity - Test GWOSC connectivity only (NEW)"
	@echo "  validate-gw150914     - Validate GW150914 control (NEW)"
	@echo "  validate-gw250114     - Test GW250114 framework (NEW)"
	@echo "  alert-gw250114        - Monitor GW250114 availability continuously (NEW)"
	@echo "  test-alert-gw250114   - Test GW250114 alert system (NEW)"
	@echo "  test-rpsi             - Test R_Ψ symmetry and compactification radius (NEW)"
	@echo "  multievento           - Run multi-event Bayesian analysis (NEW)"
	@echo "  test-multievento      - Test multi-event module with synthetic data (NEW)"
	@echo "  multi-event-snr       - Run multi-event SNR analysis at 141.7 Hz (NEW)"
	@echo "  test-multi-event-snr  - Test multi-event SNR analysis module (NEW)"
	@echo "  demo-multi-event-snr  - Demo multi-event SNR with synthetic data (NEW)"
	@echo "  snr-gw200129          - Analyze SNR for GW200129_065458 at 141.7 Hz (NEW)"
	@echo "  test-snr-gw200129     - Test SNR analysis for GW200129_065458 (NEW)"
	@echo "  energia-cuantica      - Calculate quantum energy E_Ψ = hf₀ (NEW)"
	@echo "  test-energia-cuantica - Test quantum energy calculations (NEW)"
	@echo "  validate-3-pilares    - Run 3 pillars validation: reproducibility, falsifiability, evidence (NEW)"
	@echo "  test-3-pilares        - Test 3 pillars validation scripts (NEW)"
	@echo "  validate-discovery-standards - Validate scientific discovery standards (>10σ) (NEW)"
	@echo "  test-discovery-standards     - Test discovery standards validation (NEW)"
	@echo "  pycbc-analysis        - Run PyCBC-based GW150914 analysis (NEW)"
	@echo "  test-pycbc            - Test PyCBC analysis script (NEW)"
	@echo "  demo-pycbc            - Run PyCBC analysis demo with simulated data (NEW)"
	@echo "  coherencia-escalas    - Generate coherence multi-scale visualization (NEW)"
	@echo "  gwtc3-analysis        - Run GWTC-3 complete analysis with auto-installation (NEW)"
	@echo "  busqueda-gwtc1        - Run GWTC-1 systematic search for 141.7 Hz (NEW)"
	@echo "  busqueda-armonicos    - Search for higher harmonics of f₀ in LIGO data (NEW)"
	@echo "  test-armonicos        - Test higher harmonics search module (NEW)"
	@echo "  resonancia-cruzada    - Multi-detector cross-resonance analysis (Virgo/KAGRA) (NEW)"
	@echo "  test-resonancia       - Test cross-resonance analysis module (NEW)"
	@echo "  caracterizacion-bayesiana - Bayesian Q-factor characterization (NEW)"
	@echo "  test-caracterizacion  - Test Bayesian characterization module (NEW)"
	@echo "  experimentos          - Run experimental protocols for f₀ validation (NEW)"
	@echo "  test-experimentos     - Test experimental protocols (28 tests) (NEW)"
	@echo "  diagrams-experimentos - Generate workflow diagrams for experiments (NEW)"
	@echo "  escuchar              - Interactive discovery experience: 'Ahora te toca escuchar' (NEW)"
	@echo "  test-escuchar         - Test escuchar.py interactive script (NEW)"
	@echo "  listen                - Alias for escuchar (English) (NEW)"
	@echo "  dashboard             - Run real-time monitoring dashboard (NEW)"
	@echo "  dashboard-status      - Run GW250114 status dashboard (NEW)"
	@echo "  verify-optimization   - Verify maximum system optimization (NEW)"
	@echo "  workflow              - Complete workflow: setup + data + analyze"
	@echo "  docker                - Build and run Docker container"
	@echo "  status                - Show project status and environment info"
	@echo "  clean                 - Remove generated files (with confirmation)"
	@echo "  clean-force           - Clean without confirmation (automated)"
	@echo "  help                  - Show this help message"

# Create virtual environment
# Create virtual environment
venv:
	python3 -m venv venv

# Setup environment with dependencies
setup: venv
	@echo "📦 Installing dependencies..."
	@./venv/bin/pip install --upgrade pip --timeout 30 2>/dev/null || echo "⚠️  Pip upgrade skipped due to network issues"
	@./venv/bin/pip install -r requirements.txt --timeout 30 || echo "⚠️  Some packages may not have installed - check manually if needed"
	@echo "✅ Setup completed"

# Install dependencies (same as setup for compatibility)
install: setup

# Download real data from GWOSC
data: setup
	@echo "📡 Descargando datos de GWOSC..."
	./venv/bin/python scripts/descargar_datos.py || echo "⚠️  Error descargando datos - verificar conectividad"

# Download data without confirmation (for automated workflows)
data-force: setup
	@echo "📡 Descargando datos de GWOSC (sin confirmación)..."
	./venv/bin/python scripts/descargar_datos.py --yes || echo "⚠️  Error descargando datos - verificar conectividad"

# Alias for data (for compatibility with old branch)  
download: data

# Generate test data (optional - script not implemented yet)
test-data: data
	@echo "⚠️  Test data generation script not implemented yet"
	@echo "   Using real GWOSC data instead via 'make data'"

# Check if data exists
check-data:
	@echo "🔍 Verificando disponibilidad de datos..."
	@if [ -d "data/raw" ] && [ -n "$$(ls -A data/raw 2>/dev/null)" ]; then \
		echo "   ✅ Datos encontrados en data/raw/"; \
		ls -la data/raw/; \
	else \
		echo "   ❌ No se encontraron datos"; \
		echo "   💡 Ejecuta: make data"; \
		false; \
	fi

# Run complete analysis (legacy scripts) - with data dependency
analyze: check-data
	@echo "🔬 Ejecutando análisis completo..."
	./venv/bin/python scripts/analizar_ringdown.py
	./venv/bin/python scripts/analizar_l1.py
	./venv/bin/python scripts/analisis_noesico.py

# Run scientific validation pipeline (NEW - from problem statement)
validate:
	@echo "🚀 Ejecutando Pipeline de Validación Científica"
	@echo "   Implementa los requisitos del problema statement"
	./venv/bin/python scripts/pipeline_validacion.py

# Alias for validate
pipeline: validate
# Run comprehensive GW250114 analysis (6-step workflow)
analyze-gw250114:
	./venv/bin/python scripts/analisis_gw250114.py

# Run all analyses (legacy + GW250114)
analyze-all: analyze analyze-gw250114

# Verify maximum system optimization
verify-optimization: setup
	@echo "🔍 Verificando optimización máxima del sistema..."
	./venv/bin/python scripts/verificacion_sistema_optimizado.py

# Docker support
docker:
	docker build -t gw141hz .
	docker run --rm -v $(PWD):/app gw141hz

# Complete workflow with data
workflow: setup data analyze
	@echo "🎉 Workflow completo finalizado"
	@echo "📊 Datos descargados y análisis ejecutado"

# Clean up generated files
clean:
	@echo "🧹 Limpiando archivos generados..."
	@echo "⚠️  Esta operación eliminará:"
	@echo "   - venv/ (entorno virtual)"
	@echo "   - data/ (datos descargados)"
	@echo "   - results/ (resultados de análisis)"
	@echo "   - Archivos de caché y temporales"
	@read -p "¿Continuar? [y/N]: " -n 1 -r; \
	echo; \
	if [[ $$REPLY =~ ^[YySs]$$ ]]; then \
		rm -rf venv __pycache__ .pytest_cache results/ data/ *.egg-info; \
		rm -rf scripts/__pycache__/ notebooks/__pycache__/; \
		echo "✅ Limpieza completada"; \
	else \
		echo "❌ Limpieza cancelada"; \
	fi

# Clean up without confirmation (for automated workflows)
clean-force:
	@echo "🧹 Limpiando archivos generados (sin confirmación)..."
	rm -rf venv __pycache__ .pytest_cache results/ data/ *.egg-info
	rm -rf scripts/__pycache__/ notebooks/__pycache__/
	@echo "✅ Limpieza completada"

# Experimental Protocols for f₀ Validation
experimentos: setup
	@echo "🧪 Ejecutando Protocolos Experimentales para f₀ = 141.7001 Hz..."
	./venv/bin/python scripts/protocolos_experimentales.py
	@echo ""
	@echo "✅ Experimentos completados"
	@echo "📊 Resultados: results/experimentos_f0.json"

# Test experimental protocols
test-experimentos: setup
	@echo "🧪 Ejecutando tests de protocolos experimentales..."
	./venv/bin/python scripts/test_protocolos_experimentales.py
	@echo ""
	@echo "✅ Tests completados"

# Generate workflow diagrams for experiments
diagrams-experimentos: setup
	@echo "📊 Generando diagramas de flujo experimental..."
	./venv/bin/python scripts/generar_diagrama_experimentos.py
	@echo ""
	@echo "✅ Diagramas generados"
	@echo "🖼️  Flujo: results/figures/flujo_experimentos_f0.png"
	@echo "🖼️  Timeline: results/figures/timeline_experimentos_f0.png"

# Search for higher harmonics of f₀
busqueda-armonicos: setup
	@echo "🎵 Búsqueda experimental de armónicos superiores..."
	@echo "   Frecuencia fundamental: f₀ = 141.7001 Hz"
	@echo "   Armónicos: submúltiplos, múltiplos, áureos, π"
	./venv/bin/python scripts/busqueda_armonicos_superiores.py || echo "⚠️  Análisis completado con advertencias"

# Test higher harmonics search
test-armonicos: setup
	@echo "🧪 Testing búsqueda de armónicos superiores..."
	./venv/bin/python scripts/test_busqueda_armonicos_superiores.py

# Multi-detector cross-resonance analysis (Virgo/KAGRA)
resonancia-cruzada: setup
	@echo "🔗 Análisis de resonancia cruzada multi-detector..."
	@echo "   Detectores: H1, L1, V1, K1"
	@echo "   Análisis: Coherencia, fase, SNR individual"
	./venv/bin/python scripts/resonancia_cruzada_virgo_kagra.py || echo "⚠️  Análisis completado con advertencias"

# Test cross-resonance analysis
test-resonancia: setup
	@echo "🧪 Testing análisis de resonancia cruzada..."
	./venv/bin/python scripts/test_resonancia_cruzada_virgo_kagra.py

# Bayesian Q-factor characterization
caracterizacion-bayesiana: setup
	@echo "📊 Caracterización bayesiana del Q-factor..."
	@echo "   Incluye: distribución posterior, intervalos de credibilidad"
	./venv/bin/python scripts/caracterizacion_bayesiana.py || echo "⚠️  Caracterización completada con advertencias"

# Test Bayesian characterization
test-caracterizacion: setup
	@echo "🧪 Testing caracterización bayesiana..."
	@echo "   Verificando cálculo de posteriores y Q-factor"
	@./venv/bin/python -c "from scripts.caracterizacion_bayesiana import CaracterizacionBayesiana, generar_datos_sinteticos_gw250114; import numpy as np; datos, fs, _ = generar_datos_sinteticos_gw250114(); bayes = CaracterizacionBayesiana(); res = bayes.estimar_q_factor(datos, fs); print('✅ Tests básicos pasaron')"

# Additional reproducibility targets

# Build LaTeX documentation (if available)
pdf-docs:
	@echo "📄 Building LaTeX documentation..."
	@if command -v latexmk >/dev/null 2>&1; then \
		if [ -f "docs/main.tex" ]; then \
			cd docs && latexmk -pdf -shell-escape main.tex; \
		else \
			echo "No LaTeX source found, skipping"; \
		fi \
	else \
		echo "latexmk not installed, skipping PDF build"; \
	fi

# Generate environment lock file
lock-env:
	@echo "🔒 Generating environment lock file..."
	./venv/bin/pip freeze > ENV.lock
	@echo "✅ Environment locked to ENV.lock"

# Run hierarchical Bayesian analysis for 141.7 Hz
bayes-analysis:
	@echo "📊 Running hierarchical Bayesian analysis..."
	./venv/bin/python bayes/hierarchical_model.py

# Verify antenna patterns
antenna-check:
	@echo "📡 Checking antenna pattern consistency..."
	@jupyter nbconvert --to notebook --execute notebooks/antenna_pattern.ipynb --output antenna_pattern_executed.ipynb
	@echo "✅ Antenna pattern analysis complete"

# Interactive discovery experience: "Ahora te toca escuchar"
escuchar:
	@echo "🎧 Iniciando experiencia interactiva del descubrimiento..."
	@if [ ! -f "multi_event_final.json" ]; then \
		echo "⚠️  Generando resultados multi-evento primero..."; \
		python3 multi_event_analysis.py; \
	fi
	python3 escuchar.py

# Run escuchar in automatic mode (no interaction)
escuchar-auto:
	@echo "🎧 Ejecutando modo automático..."
	@if [ ! -f "multi_event_final.json" ]; then \
		echo "⚠️  Generando resultados multi-evento primero..."; \
		python3 multi_event_analysis.py; \
	fi
	python3 escuchar.py --auto

# Test escuchar.py script
test-escuchar:
	@echo "🧪 Testing escuchar.py interactive script..."
	python3 test_escuchar.py

# Alias for escuchar (English)
listen: escuchar

# Alias for automatic mode (English)
listen-auto: escuchar-auto<|MERGE_RESOLUTION|>--- conflicted
+++ resolved
@@ -1,6 +1,4 @@
-<<<<<<< HEAD
 .PHONY: all venv setup install data data-force download test-data check-data analyze validate validate-offline pipeline validate-connectivity validate-gw150914 validate-gw250114 verify-optimization workflow status clean clean-force docker help
-=======
 .PHONY: all download analyze clean venv setup test-data
 
 all: setup test-data analyze
@@ -42,7 +40,6 @@
 install: setup
 
 .PHONY: all venv setup install data download test-data check-data analyze validate validate-offline pipeline validate-connectivity validate-gw150914 validate-gw250114 verify-optimization workflow status clean docker help
->>>>>>> 01e25b38
 
 # Default target - complete workflow
 all: setup validate
