<<<<<<< HEAD
.PHONY: all install venv setup data analyze clean docker

all: setup data analyze

venv:
	python3 -m venv venv

setup: venv
	./venv/bin/pip install --upgrade pip
	./venv/bin/pip install -r requirements.txt

install: setup

data:
	./venv/bin/python scripts/descargar_datos.py

analyze:
	./venv/bin/python scripts/analizar_ringdown.py
	./venv/bin/python scripts/analizar_l1.py
	./venv/bin/python scripts/analisis_noesico.py
=======
.PHONY: all venv setup install data download test-data analyze analyze-gw250114 analyze-all clean docker help

# Default target - complete workflow
all: setup validate
	@echo "🎉 Workflow predeterminado completado"
	@echo "💡 Para análisis completo con datos: make workflow"

# Show available targets
help:
	@echo "🌌 GW250114 - 141.7001 Hz Analysis - Available targets:"
	@echo ""
	@echo "  all              - Complete workflow: setup + test-data + analyze"
	@echo "  setup            - Create virtual environment and install dependencies"
	@echo "  install          - Alias for setup (compatibility)"
	@echo "  venv             - Create virtual environment only"
	@echo "  data             - Download real GWOSC data"
	@echo "  download         - Alias for data (compatibility)"
	@echo "  test-data        - Generate test data (falls back to real data)"
	@echo "  analyze          - Run legacy analysis pipeline (GW150914)"
	@echo "  analyze-gw250114 - Run comprehensive GW250114 analysis (6-step workflow)"
	@echo "  analyze-all      - Run both legacy and GW250114 analyses"
	@echo "  docker           - Build and run Docker container"
	@echo "  clean            - Remove generated files and virtual environment"
	@echo "  help             - Show this help message"

# Create virtual environment
venv:
	python3 -m venv venv

# Setup environment with dependencies (alias for install)
setup: venv
	@echo "📦 Installing dependencies..."
	@./venv/bin/pip install --upgrade pip --timeout 30 2>/dev/null || echo "⚠️  Pip upgrade skipped due to network issues"
	@./venv/bin/pip install -r requirements.txt --timeout 30 || echo "⚠️  Some packages may not have installed - check manually if needed"
	@echo "✅ Setup completed"

# Install dependencies (same as setup for compatibility)
install: setup

# Download real data from GWOSC
data: setup
	@echo "📡 Descargando datos de GWOSC..."
	./venv/bin/python scripts/descargar_datos.py || echo "⚠️  Error descargando datos - verificar conectividad"

# Alias for data (for compatibility with old branch)  
download: data

# Generate test data (optional - script not implemented yet)
test-data: data
	@echo "⚠️  Test data generation script not implemented yet"
	@echo "   Using real GWOSC data instead via 'make data'"

# Check if data exists
check-data:
	@echo "🔍 Verificando disponibilidad de datos..."
	@if [ -d "data/raw" ] && [ -n "$$(ls -A data/raw 2>/dev/null)" ]; then \
		echo "   ✅ Datos encontrados en data/raw/"; \
		ls -la data/raw/; \
	else \
		echo "   ❌ No se encontraron datos"; \
		echo "   💡 Ejecuta: make data"; \
		false; \
	fi
>>>>>>> 09a730cb

# Run complete analysis (legacy scripts) - with data dependency
analyze: check-data
	@echo "🔬 Ejecutando análisis completo..."
	./venv/bin/python scripts/analizar_ringdown.py
	./venv/bin/python scripts/analizar_l1.py
	./venv/bin/python scripts/analisis_noesico.py

# Run comprehensive GW250114 analysis (6-step workflow)
analyze-gw250114:
	./venv/bin/python scripts/analisis_gw250114.py

# Run all analyses (legacy + GW250114)
analyze-all: analyze analyze-gw250114

# Docker support
docker:
	docker build -t gw141hz .
	docker run --rm -v $(PWD):/app gw141hz

# Complete workflow with data
workflow: setup data analyze
	@echo "🎉 Workflow completo finalizado"
	@echo "📊 Datos descargados y análisis ejecutado"

# Clean up generated files
clean:
	@echo "🧹 Limpiando archivos generados..."
	rm -rf venv __pycache__ .pytest_cache results/ data/ *.egg-info
	rm -rf scripts/__pycache__/ notebooks/__pycache__/
	@echo "✅ Limpieza completada"

# Experimental Protocols for f₀ Validation
experimentos: setup
	@echo "🧪 Ejecutando Protocolos Experimentales para f₀ = 141.7001 Hz..."
	./venv/bin/python scripts/protocolos_experimentales.py
	@echo ""
	@echo "✅ Experimentos completados"
	@echo "📊 Resultados: results/experimentos_f0.json"

# Test experimental protocols
test-experimentos: setup
	@echo "🧪 Ejecutando tests de protocolos experimentales..."
	./venv/bin/python scripts/test_protocolos_experimentales.py
	@echo ""
	@echo "✅ Tests completados"

# Generate workflow diagrams for experiments
diagrams-experimentos: setup
	@echo "📊 Generando diagramas de flujo experimental..."
	./venv/bin/python scripts/generar_diagrama_experimentos.py
	@echo ""
	@echo "✅ Diagramas generados"
	@echo "🖼️  Flujo: results/figures/flujo_experimentos_f0.png"
	@echo "🖼️  Timeline: results/figures/timeline_experimentos_f0.png"

# Search for higher harmonics of f₀
busqueda-armonicos: setup
	@echo "🎵 Búsqueda experimental de armónicos superiores..."
	@echo "   Frecuencia fundamental: f₀ = 141.7001 Hz"
	@echo "   Armónicos: submúltiplos, múltiplos, áureos, π"
	./venv/bin/python scripts/busqueda_armonicos_superiores.py || echo "⚠️  Análisis completado con advertencias"

# Test higher harmonics search
test-armonicos: setup
	@echo "🧪 Testing búsqueda de armónicos superiores..."
	./venv/bin/python scripts/test_busqueda_armonicos_superiores.py

# Multi-detector cross-resonance analysis (Virgo/KAGRA)
resonancia-cruzada: setup
	@echo "🔗 Análisis de resonancia cruzada multi-detector..."
	@echo "   Detectores: H1, L1, V1, K1"
	@echo "   Análisis: Coherencia, fase, SNR individual"
	./venv/bin/python scripts/resonancia_cruzada_virgo_kagra.py || echo "⚠️  Análisis completado con advertencias"

# Test cross-resonance analysis
test-resonancia: setup
	@echo "🧪 Testing análisis de resonancia cruzada..."
	./venv/bin/python scripts/test_resonancia_cruzada_virgo_kagra.py

# Bayesian Q-factor characterization
caracterizacion-bayesiana: setup
	@echo "📊 Caracterización bayesiana del Q-factor..."
	@echo "   Incluye: distribución posterior, intervalos de credibilidad"
	./venv/bin/python scripts/caracterizacion_bayesiana.py || echo "⚠️  Caracterización completada con advertencias"

# Test Bayesian characterization
test-caracterizacion: setup
	@echo "🧪 Testing caracterización bayesiana..."
	@echo "   Verificando cálculo de posteriores y Q-factor"
	@./venv/bin/python -c "from scripts.caracterizacion_bayesiana import CaracterizacionBayesiana, generar_datos_sinteticos_gw250114; import numpy as np; datos, fs, _ = generar_datos_sinteticos_gw250114(); bayes = CaracterizacionBayesiana(); res = bayes.estimar_q_factor(datos, fs); print('✅ Tests básicos pasaron')"

# Additional reproducibility targets

# Build LaTeX documentation (if available)
pdf-docs:
	@echo "📄 Building LaTeX documentation..."
	@if command -v latexmk >/dev/null 2>&1; then \
		if [ -f "docs/main.tex" ]; then \
			cd docs && latexmk -pdf -shell-escape main.tex; \
		else \
			echo "No LaTeX source found, skipping"; \
		fi \
	else \
		echo "latexmk not installed, skipping PDF build"; \
	fi

# Generate environment lock file
lock-env:
	@echo "🔒 Generating environment lock file..."
	./venv/bin/pip freeze > ENV.lock
	@echo "✅ Environment locked to ENV.lock"

# Run hierarchical Bayesian analysis for 141.7 Hz
bayes-analysis:
	@echo "📊 Running hierarchical Bayesian analysis..."
	./venv/bin/python bayes/hierarchical_model.py

# Verify antenna patterns
antenna-check:
	@echo "📡 Checking antenna pattern consistency..."
	@jupyter nbconvert --to notebook --execute notebooks/antenna_pattern.ipynb --output antenna_pattern_executed.ipynb
	@echo "✅ Antenna pattern analysis complete"<|MERGE_RESOLUTION|>--- conflicted
+++ resolved
@@ -1,4 +1,3 @@
-<<<<<<< HEAD
 .PHONY: all install venv setup data analyze clean docker
 
 all: setup data analyze
@@ -19,7 +18,6 @@
 	./venv/bin/python scripts/analizar_ringdown.py
 	./venv/bin/python scripts/analizar_l1.py
 	./venv/bin/python scripts/analisis_noesico.py
-=======
 .PHONY: all venv setup install data download test-data analyze analyze-gw250114 analyze-all clean docker help
 
 # Default target - complete workflow
@@ -83,7 +81,6 @@
 		echo "   💡 Ejecuta: make data"; \
 		false; \
 	fi
->>>>>>> 09a730cb
 
 # Run complete analysis (legacy scripts) - with data dependency
 analyze: check-data
