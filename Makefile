--- conflicted
+++ resolved
@@ -11,18 +11,7 @@
 
 install: setup
 
-<<<<<<< HEAD
 .PHONY: all venv setup install data download test-data check-data analyze validate validate-offline pipeline validate-connectivity validate-gw150914 validate-gw250114 verify-optimization workflow status clean docker help
-=======
-data:
-	./venv/bin/python scripts/descargar_datos.py
-
-analyze:
-	./venv/bin/python scripts/analizar_ringdown.py
-	./venv/bin/python scripts/analizar_l1.py
-	./venv/bin/python scripts/analisis_noesico.py
-.PHONY: all venv setup install data download test-data analyze analyze-gw250114 analyze-all clean docker help
->>>>>>> 1009815d
 
 # Default target - complete workflow
 all: setup validate
@@ -33,7 +22,6 @@
 help:
 	@echo "🌌 GW250114 - 141.7001 Hz Analysis - Available targets:"
 	@echo ""
-<<<<<<< HEAD
 	@echo "  all                   - Complete workflow: setup + validate"
 	@echo "  setup                 - Create virtual environment and install dependencies"
 	@echo "  install               - Alias for setup (compatibility)"
@@ -55,21 +43,6 @@
 	@echo "  status                - Show project status and environment info"
 	@echo "  clean                 - Remove generated files and virtual environment"
 	@echo "  help                  - Show this help message"
-=======
-	@echo "  all              - Complete workflow: setup + test-data + analyze"
-	@echo "  setup            - Create virtual environment and install dependencies"
-	@echo "  install          - Alias for setup (compatibility)"
-	@echo "  venv             - Create virtual environment only"
-	@echo "  data             - Download real GWOSC data"
-	@echo "  download         - Alias for data (compatibility)"
-	@echo "  test-data        - Generate test data (falls back to real data)"
-	@echo "  analyze          - Run legacy analysis pipeline (GW150914)"
-	@echo "  analyze-gw250114 - Run comprehensive GW250114 analysis (6-step workflow)"
-	@echo "  analyze-all      - Run both legacy and GW250114 analyses"
-	@echo "  docker           - Build and run Docker container"
-	@echo "  clean            - Remove generated files and virtual environment"
-	@echo "  help             - Show this help message"
->>>>>>> 1009815d
 
 # Create virtual environment
 venv:
