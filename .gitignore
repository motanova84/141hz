--- conflicted
+++ resolved
@@ -83,9 +83,6 @@
 dist/
 build/
 *.egg-info/
-<<<<<<< HEAD
-=======
 
 # MkDocs
->>>>>>> 5958670e
 site/