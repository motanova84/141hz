# Virtual environment
venv/
__pycache__/
*.pyc

# Data files
data/
*.hdf5

# Results
results/
# But allow vacuum energy visualizations
!results/figures/vacuum_energy*.png

# Artifacts from reproducibility pipelines
artifacts/

# Logs
logs/
*.log

# Generated outputs
examples/output/
reports/
/tmp/

# Jupyter notebooks checkpoints
.ipynb_checkpoints/

# Lean build artifacts
.lake/
lake-packages/
build/

# OS files
.DS_Store
.DS_Store?
._*
.Spotlight-V100
.Trashes
ehthumbs.db
Thumbs.db

# HDF5 files (large data files)
*.hdf5
*.h5

# Log files
*.log

# Monitoring files
monitoreo_gw250114.pid
GW250114_DISPONIBLE.txt

# Created directories (runtime)
dashboard/
resultados/

# Environment variables
.env
*.swp
*.tmp

# Poetry
poetry.lock

# Testing
.pytest_cache/
.coverage
htmlcov/
.tox/

# Logs
logs/
*.log

# IDE
.vscode/
.idea/
*.sublime-*

# Build artifacts
dist/
build/
*.egg-info/

<<<<<<< HEAD
# Omega ∞³ validation outputs
omega_validation_*.json
omega_hypothesis_catalog.json
=======
# MkDocs
site/
>>>>>>> 014f0bea
<|MERGE_RESOLUTION|>--- conflicted
+++ resolved
@@ -84,11 +84,8 @@
 build/
 *.egg-info/
 
-<<<<<<< HEAD
 # Omega ∞³ validation outputs
 omega_validation_*.json
 omega_hypothesis_catalog.json
-=======
 # MkDocs
-site/
->>>>>>> 014f0bea
+site/