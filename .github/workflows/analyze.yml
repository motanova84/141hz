name: CI/CD - Tests and Analysis

on:
  push:
    branches: [ main ]
  pull_request:
    branches: [ main ]
  workflow_dispatch:

jobs:
  test:
    name: Unit Tests - Python ${{ matrix.python-version }}
    runs-on: ubuntu-latest
    
    strategy:
      fail-fast: false
      matrix:
        python-version: ['3.11', '3.12']
    
    steps:
    - uses: actions/checkout@v5
    
    - name: Set up Python ${{ matrix.python-version }}
      uses: actions/setup-python@v6
      with:
        python-version: ${{ matrix.python-version }}
    
    - name: Install system dependencies
      run: |
        sudo apt-get update
        sudo apt-get install -y \
          libigraph-dev \
          libigraph3t64 \
          llvm-dev \
          build-essential \
          gfortran
    
    - name: Cache pip dependencies
      uses: actions/cache@v4
      with:
        path: ~/.cache/pip
        key: ${{ runner.os }}-pip-${{ hashFiles('requirements.txt') }}
        restore-keys: |
          ${{ runner.os }}-pip-
    
    - name: Install dependencies
      run: |
        python -m pip install --upgrade pip
        # Install in multiple stages to handle timeouts better
        # Stage 1: Core dependencies
        pip install numpy scipy matplotlib astropy h5py --timeout 300
        # Stage 2: Additional scientific packages
        pip install mpmath sympy pandas pyyaml --timeout 300
        # Stage 3: Testing and quality tools
        pip install pytest pytest-cov flake8 --timeout 300
        # Stage 4: Web and notebook tools
        pip install flask jupyter python-dotenv --timeout 300
        # Stage 5: Performance packages (with retries)
        pip install numba llvmlite numexpr PyWavelets --timeout 300 || echo "Warning: Some performance packages failed to install"
        pip install python-igraph --timeout 300 || echo "Warning: python-igraph failed to install"
        # Stage 6: GWPy and pycbc (most complex, allow failure)
        pip install gwpy --timeout 300 || echo "Warning: gwpy failed to install"
        pip install pycbc --timeout 600 || echo "Warning: pycbc failed to install (optional)"
      env:
        # Help numexpr detect CPU features in virtual environments
        NUMEXPR_MAX_THREADS: 4
        NUMEXPR_NUM_THREADS: 2
    
    - name: Generate validation files
      run: |
        python scripts/generar_validacion_pilares.py
      continue-on-error: true
    
    - name: Run all unit tests
      run: |
        python scripts/run_all_tests.py
      env:
        # Help numexpr with CPU detection in CI environment
        NUMEXPR_MAX_THREADS: 4
        NUMEXPR_NUM_THREADS: 2
    
    - name: Run Riemann zeros tests
      run: |
        python -m unittest test_riemann_zeros -v
      env:
        NUMEXPR_MAX_THREADS: 4
        NUMEXPR_NUM_THREADS: 2
    
    - name: Run pytest tests (if any)
      run: |
        pytest scripts/ -v --tb=short --cov=scripts --cov-report=xml --cov-report=term || echo "No pytest tests found"
      continue-on-error: true
      env:
        NUMEXPR_MAX_THREADS: 4
        NUMEXPR_NUM_THREADS: 2
    
    - name: Run statistical validation tests
      run: |
        python tests/test_statistical_validation.py
      env:
        NUMEXPR_MAX_THREADS: 4
        NUMEXPR_NUM_THREADS: 2
    
    - name: Run integration pipeline tests
      run: |
        python tests/test_integration_pipeline.py
      env:
        NUMEXPR_MAX_THREADS: 4
        NUMEXPR_NUM_THREADS: 2
    
    - name: Run scientific reproducibility tests
      run: |
        python tests/test_reproducibility.py
      env:
        NUMEXPR_MAX_THREADS: 4
        NUMEXPR_NUM_THREADS: 2
    
    - name: Test notebook structure and validity
      run: |
        python tests/test_notebook_structure.py
      env:
        NUMEXPR_MAX_THREADS: 4
        NUMEXPR_NUM_THREADS: 2
    
    - name: Upload coverage to Codecov
      uses: codecov/codecov-action@v5
      if: success()
      with:
        file: ./coverage.xml
        flags: unittests
        name: codecov-umbrella
        fail_ci_if_error: false
        token: ${{ secrets.CODECOV_TOKEN }}  # Optional for public repos
      continue-on-error: true
    
    - name: Validate README badges
      run: |
        python scripts/validate_badges.py
    
    - name: Upload test results
      uses: actions/upload-artifact@v5
      if: always()
      with:
        name: test-results-py${{ matrix.python-version }}-${{ github.run_number }}
        path: |
          .pytest_cache/
          results/
        retention-days: 7
  
  lint:
    name: Code Quality - Python ${{ matrix.python-version }}
    runs-on: ubuntu-latest
    
    strategy:
      matrix:
        python-version: ['3.11', '3.12']
    
    steps:
    - uses: actions/checkout@v5
    
    - name: Set up Python ${{ matrix.python-version }}
      uses: actions/setup-python@v6
      with:
        python-version: ${{ matrix.python-version }}
    
    - name: Install linting tools
      run: |
        python -m pip install --upgrade pip
        pip install flake8
    
    - name: Lint with flake8
      run: |
        # Stop the build if there are Python syntax errors or undefined names
        flake8 scripts/ --count --select=E9,F63,F7,F82 --show-source --statistics
        # Exit-zero treats all errors as warnings. Line length set to 120.
        flake8 scripts/ --count --exit-zero --max-complexity=10 --max-line-length=120 --statistics
  
  analysis:
    name: Scientific Analysis (with data) - Python ${{ matrix.python-version }}
    runs-on: ubuntu-latest
    needs: test
    
    strategy:
      matrix:
        python-version: ['3.11', '3.12']
    
    steps:
    - uses: actions/checkout@v5
    
    - name: Set up Python ${{ matrix.python-version }}
      uses: actions/setup-python@v6
      with:
        python-version: ${{ matrix.python-version }}
    
    - name: Install system dependencies
      run: |
        sudo apt-get update
        sudo apt-get install -y \
          libigraph-dev \
          libigraph3t64 \
          llvm-dev \
          build-essential \
          gfortran
    
    - name: Cache pip dependencies
      uses: actions/cache@v4
      with:
        path: ~/.cache/pip
        key: ${{ runner.os }}-pip-${{ hashFiles('requirements.txt') }}
        restore-keys: |
          ${{ runner.os }}-pip-
    
    - name: Install dependencies
      run: |
        python -m pip install --upgrade pip
        # Install in multiple stages to handle timeouts better
        # Stage 1: Core dependencies
        pip install numpy scipy matplotlib astropy h5py --timeout 300
        # Stage 2: Additional scientific packages
        pip install mpmath sympy pandas pyyaml --timeout 300
        # Stage 3: Testing and quality tools
        pip install pytest pytest-cov flake8 --timeout 300
        # Stage 4: Web and notebook tools
        pip install flask jupyter nbconvert python-dotenv --timeout 300
        # Stage 5: Performance packages (with retries)
        pip install numba llvmlite numexpr PyWavelets --timeout 300 || echo "Warning: Some performance packages failed to install"
        pip install python-igraph --timeout 300 || echo "Warning: python-igraph failed to install"
        # Stage 6: GWPy and pycbc (most complex, allow failure)
        pip install gwpy --timeout 300 || echo "Warning: gwpy failed to install"
        pip install pycbc --timeout 600 || echo "Warning: pycbc failed to install (optional)"
      env:
        NUMEXPR_MAX_THREADS: 4
        NUMEXPR_NUM_THREADS: 2
    
    - name: 📡 Descargar datos de GWOSC
      run: |
        echo "🌌 Iniciando descarga de datos gravitacionales..."
        cd scripts && python descargar_datos.py
        echo "✅ Descarga completada"
      continue-on-error: true
      env:
        NUMEXPR_MAX_THREADS: 4
        NUMEXPR_NUM_THREADS: 2
    
<<<<<<< HEAD
    - name: 📊 Ejecutar análisis de ringdown H1
      run: |
        echo "🔍 Analizando detector Hanford (H1)..."
        cd scripts && python analizar_ringdown.py
        echo "✅ Análisis H1 completado"
    
    - name: 📊 Ejecutar análisis de L1
      run: |
        echo "🔍 Analizando detector Livingston (L1)..."
        cd scripts && python analizar_l1.py
        echo "✅ Análisis L1 completado"
    
    - name: 🧬 Ejecutar análisis noésico
      run: |
        echo "🔍 Ejecutando análisis noésico completo..."
        cd scripts && python analisis_noesico.py
        echo "✅ Análisis noésico completado"
    
    - name: 🔍 Ejecutar análisis avanzado
      run: |
        echo "🔍 Ejecutando análisis avanzado..."
        cd scripts && python analisis_avanzado.py || echo "⚠️ Análisis avanzado opcional falló"
        echo "✅ Análisis avanzado completado"
    
    - name: 📈 Verificar generación de figuras
      run: |
        echo "🔍 Verificando figuras generadas..."
        if [ -d "results/figures" ]; then
          echo "✅ Directorio results/figures existe"
          ls -la results/figures/
          echo "📊 Total de figuras: $(find results/figures/ -name '*.png' | wc -l)"
        else
          echo "❌ No se generaron figuras"
          exit 1
        fi
    
    - name: 📤 Subir figuras como artefactos
      if: always()
      uses: actions/upload-artifact@v3
      with:
        name: espectros-141hz-gw150914
        path: |
          results/figures/*.png
          results/figures/*.jpg
          results/figures/*.pdf
        retention-days: 30
    
    - name: 🎯 Resumen de resultados
      if: always()
      run: |
        echo "📊 RESUMEN DEL ANÁLISIS ESPECTRAL:"
        echo "=================================="
        
        if [ -d "results/figures" ]; then
          echo "✅ Figuras generadas correctamente"
          find results/figures/ -name '*.png' -exec basename {} \; | while read file; do
            echo "   📈 $file"
          done
        fi
        
        if [ -d "data/raw" ]; then
          echo "✅ Datos descargados correctamente"
          ls -la data/raw/ | grep -E "\.(hdf5|h5)$" | while read line; do
            echo "   💾 $line"
          done
        fi
        
        echo ""
        echo "🎯 Objetivo: Detección de componente espectral a 141.7 Hz"
        echo "🔬 Método: Análisis de ringdown post-merger GW150914"
        echo "📡 Detectores: H1 (Hanford) y L1 (Livingston)"
        echo "✅ Análisis completado exitosamente"

    - name: 🚨 Mostrar logs completos en caso de error
      if: failure()
      run: |
        echo "❌ ERROR EN EL ANÁLISIS - LOGS COMPLETOS:"
        echo "========================================="
        
        echo "📋 Estado del sistema:"
        df -h
        free -h
        
        echo "📁 Estructura de archivos:"
        find . -type f -name "*.py" -o -name "*.hdf5" -o -name "*.png" | sort
        
        echo "🐍 Información de Python:"
        python --version
        pip list | grep -E "(gwpy|numpy|scipy|matplotlib)"
        
        echo "📊 Intentando ejecutar verificación del repositorio:"
        if [ -f "verify_repository.sh" ]; then
          chmod +x verify_repository.sh
          ./verify_repository.sh || true
        fi
        
        echo "💾 Logs de descarga:"
        cd scripts && python descargar_datos.py || true
        
        echo "🔍 Logs de análisis:"
        cd scripts && python analisis_avanzado.py || true
        cd scripts && python analizar_l1.py || true
=======
    - name: Run validation pipeline
      run: |
        python scripts/pipeline_validacion.py
      continue-on-error: true
      env:
        NUMEXPR_MAX_THREADS: 4
        NUMEXPR_NUM_THREADS: 2
    
    - name: Execute validation notebook
      run: jupyter nbconvert --to html --execute notebooks/validation_quick.ipynb --ExecutePreprocessor.timeout=1800
      continue-on-error: true
>>>>>>> fe205488
    
    # Fallback compatibility step for older workflow versions
    - name: Upload analysis results
      uses: actions/upload-artifact@v5
      if: always()
      with:
        name: analysis-results-py${{ matrix.python-version }}-${{ github.run_number }}
        path: |
          results/
          *.png
          *.jpg
          *.pdf
          notebooks/*.html
        retention-days: 30<|MERGE_RESOLUTION|>--- conflicted
+++ resolved
@@ -242,7 +242,6 @@
         NUMEXPR_MAX_THREADS: 4
         NUMEXPR_NUM_THREADS: 2
     
-<<<<<<< HEAD
     - name: 📊 Ejecutar análisis de ringdown H1
       run: |
         echo "🔍 Analizando detector Hanford (H1)..."
@@ -345,7 +344,6 @@
         echo "🔍 Logs de análisis:"
         cd scripts && python analisis_avanzado.py || true
         cd scripts && python analizar_l1.py || true
-=======
     - name: Run validation pipeline
       run: |
         python scripts/pipeline_validacion.py
@@ -357,7 +355,6 @@
     - name: Execute validation notebook
       run: jupyter nbconvert --to html --execute notebooks/validation_quick.ipynb --ExecutePreprocessor.timeout=1800
       continue-on-error: true
->>>>>>> fe205488
     
     # Fallback compatibility step for older workflow versions
     - name: Upload analysis results
