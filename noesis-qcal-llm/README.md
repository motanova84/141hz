--- conflicted
+++ resolved
@@ -302,7 +302,6 @@
 - Ajuste ε×1.1 gentil (τ protected)
 - Target Ψ>5.0 alcanzado consistentemente
 
-<<<<<<< HEAD
 ---
 
 ## 🧠 `core.py`: Núcleo de Coherencia Vibracional Expandido
@@ -424,13 +423,11 @@
 - `evaluate_manifesto.py` - Benchmark test y Ψ check (próximamente)
 - `benchmark_results.json` - Resultados reales (próximamente)
 - `MANIFESTO.md` - Documento simbiótico y técnico (próximamente)
-=======
 ### Falsability
 
 - LISA armónicos ~2035 (f₀/100 = 1.417 Hz)
 - GWTC-4 live strain validation (SNR>15)
 - Independent replication via GWOSC data
->>>>>>> 00b0066b
 
 ### Open-Source Status
 
