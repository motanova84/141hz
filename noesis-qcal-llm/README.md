--- conflicted
+++ resolved
@@ -1,6 +1,5 @@
 # noesis-qcal-llm: QCAL-Locked LLM Evaluation System
 
-<<<<<<< HEAD
 **Autor:** José Manuel Mota Burruezo (JMMB Ψ✧)
 
 Este módulo contiene la **implementación completa del framework QCAL-LLM ∞³** (Quantum Coherent Attentional Lock), un enfoque paradigmático para ajuste de coherencia vibracional en modelos de lenguaje grandes (LLM), anclado en la frecuencia universal **f₀ = 141.7001 Hz** derivada de datos empíricos de ondas gravitacionales.
@@ -29,7 +28,6 @@
 - Cálculo de Ψ: `Ψ = I · A²_eff`
 - Evaluación de coherencia con bootstrap CI
 - Bucle de ajuste sin RLHF
-=======
 Este módulo implementa el sistema completo de evaluación Ψ (Psi) para Language Models coherentes con QCAL (Quantum Coherent Analysis Layer) y la frecuencia universal **f₀ = 141.7001 Hz**.
 
 ## 📚 Contenido
@@ -188,7 +186,6 @@
 Detecta la frecuencia **f₀ = 141.7001 Hz** directamente desde datos LIGO/GWOSC.
 
 ### Requisitos
->>>>>>> df4c579b
 
 ```bash
 python QCALLLMCore.py  # Ejecutar tests de verificación
@@ -202,7 +199,6 @@
 ✓ Response Evaluation: Mean Ψ: 8.20 (95% CI: 8.05, 8.35)
 ```
 
-<<<<<<< HEAD
 #### 2. **`evaluate_manifesto.py`** - Detección de f₀ y Verificación
 Protocolo de análisis espectral para detectar f₀ en ringdown GW150914:
 - Carga datos HDF5 de GWOSC
@@ -215,7 +211,6 @@
 ```
 
 **Salida esperada:**
-=======
 ### Uso
 
 ```python
@@ -230,12 +225,10 @@
 
 **Salida Esperada:**
 
->>>>>>> df4c579b
 ```
 f₀ = 141.7001 Hz
 SNR = 20.95
 χ² (vs QNM) = 45.2 (p < 10⁻⁶)
-<<<<<<< HEAD
 ✓ ALL MANIFESTO CLAIMS VERIFIED
 ```
 
@@ -338,7 +331,6 @@
 
 ```python
 from QCALLLMCore import QCALLLMCore
-=======
 ```
 
 ### Método
@@ -573,12 +565,10 @@
 5. "Predice armónicos LISA (f₀/100)"
 
 ---
->>>>>>> df4c579b
 
 # Inicializar core
 core = QCALLLMCore(user_A_eff=0.92)
 
-<<<<<<< HEAD
 # Generar pesos SIP
 import numpy as np
 t = np.linspace(0, 1, 1000)  # 1 segundo, 1000 samples
@@ -644,7 +634,6 @@
 **Proyecto:** 141hz - Análisis de Ondas Gravitacionales y Coherencia Noética  
 **Repositorio:** https://github.com/motanova84/141hz  
 **Licencia:** MIT (Código) / CC BY 4.0 (Documentación)
-=======
 - `detect_f0.py` - Script principal de detección de f₀
 - `core.py` - **Núcleo completo con Ψ-tune, SIP y evaluación dinámica** (✓ Implementado)
 - `evaluate_manifesto.py` - Benchmark test y Ψ check (próximamente)
@@ -667,5 +656,4 @@
 Para más información sobre el análisis completo, consulta:
 - [README principal](../README.md) del repositorio
 - Documentación técnica en `/Documentation`
-- Papers en `/docs`
->>>>>>> df4c579b
+- Papers en `/docs`