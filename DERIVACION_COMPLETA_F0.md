--- conflicted
+++ resolved
@@ -1,5 +1,3 @@
-<<<<<<< HEAD
-# Derivación Completa de f₀ = 141.7001 Hz
 
 ## Resumen Ejecutivo
 
@@ -575,6 +573,4 @@
 **Revisión:** Este documento ha sido actualizado para reflejar correctamente el orden de derivación: 
 1. Marco teórico primero (EOV + CY)
 2. Derivación numérica como puente (V_eff → R_Ψ → f₀)
-3. Validación experimental después (LIGO)
-=======
->>>>>>> 29f20700
+3. Validación experimental después (LIGO)