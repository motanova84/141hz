--- conflicted
+++ resolved
@@ -1,5 +1,3 @@
-<<<<<<< HEAD
-# Derivación Completa de f₀ = 141.7001 Hz
 
 ## Resumen Ejecutivo
 
@@ -690,6 +688,4 @@
 
 **Autor:** José Manuel Mota Burruezo (JMMB Ψ✧)  
 **Fecha:** Octubre 2025  
-**Licencia:** CC-BY-4.0
-=======
->>>>>>> 5c065afa
+**Licencia:** CC-BY-4.0