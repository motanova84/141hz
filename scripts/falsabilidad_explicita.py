--- conflicted
+++ resolved
@@ -95,10 +95,8 @@
     print(f"   Verificación: {resultado_falsabilidad['verificacion']}")
     print()
     
-<<<<<<< HEAD
     guardar_json('criterios_falsacion.json', resultado_falsabilidad, 'results')
 
-=======
     # Guardar resultados (añadido para que los tests pasen)
     output_dir = Path('results')
     output_dir.mkdir(exist_ok=True)
@@ -107,7 +105,6 @@
     with open(output_file, 'w', encoding='utf-8') as f:
         json.dump(resultado_falsabilidad, f, indent=2, ensure_ascii=False)
     
->>>>>>> 14ede2ad
     return resultado_falsabilidad
 
 
