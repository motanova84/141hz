#!/usr/bin/env python3
"""
Tests para el script de validación del radio cuántico RΨ

Este script verifica que la validación numérica del radio cuántico
funciona correctamente y produce resultados consistentes.

Autor: José Manuel Mota Burruezo (JMMB Ψ✧)
Fecha: Octubre 2025
"""

import sys
<<<<<<< HEAD
from pathlib import Path
=======
import os

# Core dependency (numpy) assumed available
import numpy as np

try:
    import pytest
except ImportError:
    print("⚠️ pytest not installed, skipping tests")
    print("Install with: pip install pytest")
    sys.exit(0)
>>>>>>> 2c15b913

# Constantes fundamentales (CODATA 2022)
c = 2.99792458e8    # m/s (velocidad de la luz)
l_p = 1.616255e-35  # m (longitud de Planck)
f0 = 141.7001       # Hz (frecuencia fundamental)

# Get repository root dynamically
REPO_ROOT = Path(__file__).parent.parent.resolve()


def get_repo_root():
    """
    Obtiene el directorio raíz del repositorio de forma dinámica.
    
    Busca el directorio raíz navegando hacia arriba desde la ubicación del script
    hasta encontrar el directorio padre de 'scripts' o un marcador como '.git'.
    
    strategy:
        1. Si el script está en un directorio llamado 'scripts', usa su padre como raíz
        2. Si no, busca un directorio '.git' navegando hacia arriba (hasta 5 niveles)
        3. Como fallback, asume que el script está un nivel debajo de la raíz
    
    Retorna:
        str: Ruta absoluta al directorio raíz del repositorio
    
    Nota:
        El método de fallback asume que el script está en el primer nivel de subdirectorios.
        Esto es apropiado para la estructura actual del repositorio donde los tests
        están en 'scripts/'.
    """
    script_dir = os.path.dirname(os.path.abspath(__file__))
    
    # Verificar que estamos en el directorio 'scripts'
    if os.path.basename(script_dir) == 'scripts':
        repo_root = os.path.dirname(script_dir)
        return repo_root
    
    # Si no estamos en scripts/, buscar hacia arriba por el directorio .git
    current_dir = script_dir
    for _ in range(5):  # Limitar búsqueda a 5 niveles
        if os.path.exists(os.path.join(current_dir, '.git')):
            return current_dir
        parent = os.path.dirname(current_dir)
        if parent == current_dir:  # Llegamos a la raíz del sistema
            break
        current_dir = parent
    
    # Fallback: asumir que estamos un nivel debajo de la raíz
    # Esto funciona para la estructura estándar del repositorio (scripts/)
    return os.path.dirname(script_dir)


class TestValidacionRadioCuantico:
    """Tests para la validación del radio cuántico"""
    
    def test_calculo_basico_r_psi(self):
        """
        Test: Cálculo básico de RΨ = c/(2πf₀·ℓ_p)
        """
        R_psi = c / (2 * np.pi * f0 * l_p)
        
        # Verificar orden de magnitud (debe ser ~10^40)
        assert 1e40 < R_psi < 1e41, \
            f"RΨ debe estar en el rango 10^40, obtenido: {R_psi:.3e}"
        
        # Verificar valor específico con tolerancia del 1%
        expected = 2.083343e40
        rel_error = abs(R_psi - expected) / expected
        assert rel_error < 0.01, \
            f"RΨ = {R_psi:.6e}, esperado ≈ {expected:.6e}, error: {rel_error:.2%}"
    
    def test_verificacion_inversa(self):
        """
        Test: Verificación inversa f₀ = c/(2π·RΨ·ℓ_p)
        """
        # Calcular RΨ
        R_psi = c / (2 * np.pi * f0 * l_p)
        
        # Recuperar f₀
        f0_recovered = c / (2 * np.pi * R_psi * l_p)
        
        # Verificar que recuperamos f₀ con alta precisión
        rel_error = abs(f0_recovered - f0) / f0
        assert rel_error < 1e-10, \
            f"f₀ recuperada: {f0_recovered:.10f} Hz, " \
            f"f₀ original: {f0} Hz, error: {rel_error:.2e}"
    
    def test_consistencia_expresiones(self):
        """
        Test: Verificar que diferentes expresiones de RΨ son equivalentes
        """
        # Expresión 1: RΨ = c/(2πf₀·ℓ_p)
        R_psi_expr1 = c / (2 * np.pi * f0 * l_p)
        
        # Expresión 2: RΨ = (c/ℓ_p)/(2πf₀)
        R_psi_expr2 = (c / l_p) / (2 * np.pi * f0)
        
        # Verificar equivalencia
        rel_diff = abs(R_psi_expr1 - R_psi_expr2) / R_psi_expr1
        assert rel_diff < 1e-14, \
            f"Las expresiones no son equivalentes: diferencia {rel_diff:.2e}"
    
    def test_jerarquia_escalas(self):
        """
        Test: Verificar que RΨ·ℓ_p está en el rango correcto de escalas
        """
        R_psi = c / (2 * np.pi * f0 * l_p)
        R_psi_meters = R_psi * l_p
        
        # RΨ·ℓ_p debe ser ~10^5 metros
        assert 1e5 < R_psi_meters < 1e6, \
            f"RΨ·ℓ_p debe estar en el rango ~10^5 m, obtenido: {R_psi_meters:.3e} m"
        
        # Verificar relación con longitud de onda gravitacional
        lambda_gw = c / f0
        ratio = lambda_gw / R_psi_meters
        
        # El ratio debe ser ~2π (orden de magnitud)
        assert 5 < ratio < 10, \
            f"λ_GW/(RΨ·ℓ_p) debe ser ~2π, obtenido: {ratio:.2f}"
    
    def test_orden_magnitud_correcto(self):
        """
        Test: Verificar que el orden de magnitud es 10^40, no 10^47
        """
        R_psi = c / (2 * np.pi * f0 * l_p)
        
        order_of_magnitude = int(np.floor(np.log10(R_psi)))
        
        assert order_of_magnitude == 40, \
            f"Orden de magnitud debe ser 40, obtenido: {order_of_magnitude}"
    
    def test_sensibilidad_constantes(self):
        """
        Test: Verificar que RΨ tiene la sensibilidad correcta a las constantes
        """
        R_psi_ref = c / (2 * np.pi * f0 * l_p)
        
        # Perturbar c (aumentar 1%)
        c_pert = c * 1.01
        R_psi_c = c_pert / (2 * np.pi * f0 * l_p)
        sens_c = (R_psi_c - R_psi_ref) / R_psi_ref / 0.01
        
        # RΨ ∝ c, entonces sensibilidad debe ser ~1
        assert 0.99 < sens_c < 1.01, \
            f"Sensibilidad a c debe ser ~1, obtenido: {sens_c:.4f}"
        
        # Perturbar ℓ_p (aumentar 1%)
        l_p_pert = l_p * 1.01
        R_psi_lp = c / (2 * np.pi * f0 * l_p_pert)
        sens_lp = (R_psi_lp - R_psi_ref) / R_psi_ref / 0.01
        
        # RΨ ∝ 1/ℓ_p, entonces sensibilidad debe ser ~-1
        assert -1.01 < sens_lp < -0.99, \
            f"Sensibilidad a ℓ_p debe ser ~-1, obtenido: {sens_lp:.4f}"
        
        # Perturbar f₀ (aumentar 1%)
        f0_pert = f0 * 1.01
        R_psi_f0 = c / (2 * np.pi * f0_pert * l_p)
        sens_f0 = (R_psi_f0 - R_psi_ref) / R_psi_ref / 0.01
        
        # RΨ ∝ 1/f₀, entonces sensibilidad debe ser ~-1
        assert -1.01 < sens_f0 < -0.99, \
            f"Sensibilidad a f₀ debe ser ~-1, obtenido: {sens_f0:.4f}"
    
    def test_archivo_resultados_existe(self):
        """
        Test: Verificar que el archivo de resultados JSON se crea
        """
        # Ejecutar el script
        import subprocess
        
        # Obtener el directorio raíz del repositorio
        repo_root = get_repo_root()
        
        result = subprocess.run(
<<<<<<< HEAD
            ['python3', 'scripts/validacion_radio_cuantico.py'],
            cwd=str(REPO_ROOT),
=======
            [sys.executable, 'scripts/validacion_radio_cuantico.py'],
            cwd=repo_root,
>>>>>>> 2c15b913
            capture_output=True,
            text=True,
            timeout=60
        )
        
        # Verificar que terminó sin errores
        assert result.returncode == 0, \
            f"El script debe ejecutarse sin errores. stderr: {result.stderr}"
        
        # Verificar que se creó el archivo JSON (usando ruta absoluta desde repo_root)
        json_file = os.path.join(repo_root, 'results/validacion_radio_cuantico.json')
        assert os.path.exists(json_file), \
            f"El archivo {json_file} debe existir después de ejecutar el script"
        
        # Verificar que se creó la figura
        fig_file = os.path.join(repo_root, 'results/figures/validacion_radio_cuantico.png')
        assert os.path.exists(fig_file), \
            f"El archivo {fig_file} debe existir después de ejecutar el script"
    
    def test_validacion_json_contenido(self):
        """
        Test: Verificar que el JSON contiene los datos correctos
        """
        import json
        
        # Obtener el directorio raíz del repositorio
        repo_root = get_repo_root()
        
        # Ejecutar el script primero si el archivo no existe
        json_file = os.path.join(repo_root, 'results/validacion_radio_cuantico.json')
        if not os.path.exists(json_file):
            import subprocess
            subprocess.run(
<<<<<<< HEAD
                ['python3', 'scripts/validacion_radio_cuantico.py'],
                cwd=str(REPO_ROOT),
=======
                [sys.executable, 'scripts/validacion_radio_cuantico.py'],
                cwd=repo_root,
>>>>>>> 2c15b913
                timeout=60
            )
        
        # Leer el JSON
        with open(json_file, 'r') as f:
            data = json.load(f)
        
        # Verificar campos principales
        assert 'resultado_principal' in data, "JSON debe contener 'resultado_principal'"
        assert 'constantes' in data, "JSON debe contener 'constantes'"
        assert 'verificacion' in data, "JSON debe contener 'verificacion'"
        
        # Verificar valores
        R_psi = data['resultado_principal']['R_psi_unidades_planck']
        assert 2.0e40 < R_psi < 2.1e40, \
            f"RΨ en JSON debe estar en rango correcto, obtenido: {R_psi:.3e}"
        
        # Verificar que la verificación es consistente
        assert data['verificacion']['consistente'] == True, \
            "La verificación debe marcar como consistente"


def run_tests():
    """Ejecutar todos los tests"""
    print("=" * 80)
    print("EJECUTANDO TESTS DE VALIDACIÓN DEL RADIO CUÁNTICO")
    print("=" * 80)
    print()
    
<<<<<<< HEAD
    # Cambiar al directorio correcto (repository root)
    os.chdir(str(REPO_ROOT))
=======
    # Cambiar al directorio raíz del repositorio
    repo_root = get_repo_root()
    os.chdir(repo_root)
>>>>>>> 2c15b913
    
    # Ejecutar pytest
    pytest.main([__file__, '-v', '--tb=short'])


if __name__ == '__main__':
    run_tests()<|MERGE_RESOLUTION|>--- conflicted
+++ resolved
@@ -10,21 +10,7 @@
 """
 
 import sys
-<<<<<<< HEAD
 from pathlib import Path
-=======
-import os
-
-# Core dependency (numpy) assumed available
-import numpy as np
-
-try:
-    import pytest
-except ImportError:
-    print("⚠️ pytest not installed, skipping tests")
-    print("Install with: pip install pytest")
-    sys.exit(0)
->>>>>>> 2c15b913
 
 # Constantes fundamentales (CODATA 2022)
 c = 2.99792458e8    # m/s (velocidad de la luz)
@@ -201,13 +187,8 @@
         repo_root = get_repo_root()
         
         result = subprocess.run(
-<<<<<<< HEAD
             ['python3', 'scripts/validacion_radio_cuantico.py'],
             cwd=str(REPO_ROOT),
-=======
-            [sys.executable, 'scripts/validacion_radio_cuantico.py'],
-            cwd=repo_root,
->>>>>>> 2c15b913
             capture_output=True,
             text=True,
             timeout=60
@@ -241,13 +222,8 @@
         if not os.path.exists(json_file):
             import subprocess
             subprocess.run(
-<<<<<<< HEAD
                 ['python3', 'scripts/validacion_radio_cuantico.py'],
                 cwd=str(REPO_ROOT),
-=======
-                [sys.executable, 'scripts/validacion_radio_cuantico.py'],
-                cwd=repo_root,
->>>>>>> 2c15b913
                 timeout=60
             )
         
@@ -277,14 +253,8 @@
     print("=" * 80)
     print()
     
-<<<<<<< HEAD
     # Cambiar al directorio correcto (repository root)
     os.chdir(str(REPO_ROOT))
-=======
-    # Cambiar al directorio raíz del repositorio
-    repo_root = get_repo_root()
-    os.chdir(repo_root)
->>>>>>> 2c15b913
     
     # Ejecutar pytest
     pytest.main([__file__, '-v', '--tb=short'])
