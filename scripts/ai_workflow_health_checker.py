#!/usr/bin/env python3
"""
AI Workflow Health Checker
Automated AI collaborator for verifying and diagnosing workflow health.

This script analyzes GitHub Actions workflows to ensure they are configured
correctly and can pass successfully (show green badges).

Autor: José Manuel Mota Burruezo (JMMB Ψ✧)
"""

import os
import sys
import yaml
import json
from pathlib import Path
from typing import Dict, List, Tuple


class WorkflowHealthChecker:
    """Automated AI collaborator for workflow health verification"""
    
    def __init__(self, repo_root: Path):
        self.repo_root = Path(repo_root)
        self.workflows_dir = self.repo_root / ".github" / "workflows"
        self.scripts_dir = self.repo_root / "scripts"
        self.issues = []
        self.warnings = []
        self.recommendations = []
        
    def check_all_workflows(self) -> Dict:
        """Run comprehensive health check on all workflows"""
        print("🤖 AI WORKFLOW HEALTH CHECKER")
        print("=" * 70)
        print("Analyzing workflows for badge status optimization...")
        print()
        
        results = {
            "total_workflows": 0,
            "healthy_workflows": 0,
            "workflows_with_issues": 0,
            "issues": [],
            "warnings": [],
            "recommendations": []
        }
        
        if not self.workflows_dir.exists():
            print(f"❌ Workflows directory not found: {self.workflows_dir}")
            return results
        
        workflow_files = list(self.workflows_dir.glob("*.yml")) + \
                        list(self.workflows_dir.glob("*.yaml"))
        
        results["total_workflows"] = len(workflow_files)
        
        for workflow_file in workflow_files:
            print(f"\n📋 Checking: {workflow_file.name}")
            print("-" * 70)
            
            workflow_health = self.check_workflow_file(workflow_file)
            
            if workflow_health["issues"]:
                results["workflows_with_issues"] += 1
                results["issues"].extend(workflow_health["issues"])
                for issue in workflow_health["issues"]:
                    print(f"  ❌ ISSUE: {issue}")
            else:
                results["healthy_workflows"] += 1
                print(f"  ✅ No critical issues found")
            
            if workflow_health["warnings"]:
                results["warnings"].extend(workflow_health["warnings"])
                for warning in workflow_health["warnings"]:
                    print(f"  ⚠️  WARNING: {warning}")
            
            if workflow_health["recommendations"]:
                results["recommendations"].extend(workflow_health["recommendations"])
                for rec in workflow_health["recommendations"]:
                    print(f"  💡 RECOMMENDATION: {rec}")
        
        self._print_summary(results)
        return results
    
    def check_workflow_file(self, workflow_file: Path) -> Dict:
        """Check a single workflow file for issues"""
        issues = []
        warnings = []
        recommendations = []
        
        try:
            with open(workflow_file, 'r', encoding='utf-8') as f:
                workflow = yaml.safe_load(f)
            
            if not workflow:
                issues.append(f"{workflow_file.name}: Empty or invalid YAML")
                return {"issues": issues, "warnings": warnings, "recommendations": recommendations}
            
            # Check for required fields (YAML parses 'on' as True/boolean)
            # In YAML, 'on' is a reserved keyword that gets parsed as boolean True
            if True not in workflow and 'on' not in workflow:
                issues.append(f"{workflow_file.name}: Missing 'on' trigger configuration")
            
            if 'jobs' not in workflow:
                issues.append(f"{workflow_file.name}: Missing 'jobs' section")
                return {"issues": issues, "warnings": warnings, "recommendations": recommendations}
            
            # Check each job
            for job_name, job_config in workflow['jobs'].items():
                job_issues = self._check_job(workflow_file.name, job_name, job_config)
                issues.extend(job_issues["issues"])
                warnings.extend(job_issues["warnings"])
                recommendations.extend(job_issues["recommendations"])
            
            # Check for script references
            script_issues = self._check_script_references(workflow_file.name, workflow)
            issues.extend(script_issues["issues"])
            warnings.extend(script_issues["warnings"])
            
            # Check Python version consistency
            python_issues = self._check_python_versions(workflow_file.name, workflow)
            warnings.extend(python_issues["warnings"])
            recommendations.extend(python_issues["recommendations"])
            
        except yaml.YAMLError as e:
            issues.append(f"{workflow_file.name}: YAML parsing error - {e}")
        except Exception as e:
            issues.append(f"{workflow_file.name}: Unexpected error - {e}")
        
        return {"issues": issues, "warnings": warnings, "recommendations": recommendations}
    
    def _check_job(self, workflow_name: str, job_name: str, job_config: Dict) -> Dict:
        """Check a single job configuration"""
        issues = []
        warnings = []
        recommendations = []
        
        if not isinstance(job_config, dict):
            issues.append(f"{workflow_name}/{job_name}: Invalid job configuration")
            return {"issues": issues, "warnings": warnings, "recommendations": recommendations}
        
        # Check for runs-on
        if 'runs-on' not in job_config:
            issues.append(f"{workflow_name}/{job_name}: Missing 'runs-on' field")
        
        # Check steps
        if 'steps' not in job_config:
            warnings.append(f"{workflow_name}/{job_name}: No steps defined")
        else:
            steps = job_config['steps']
            if not steps:
                warnings.append(f"{workflow_name}/{job_name}: Empty steps list")
            
            # Check for Python setup in workflows that need it
            has_python_setup = any(
                step.get('uses', '').startswith('actions/setup-python')
                for step in steps if isinstance(step, dict)
            )
            
            # Check for actual Python/pip commands (not just the word "python" in text)
            import re
            has_python_commands = False
            python_cmd_pattern = re.compile(r'^(python3?|pip)\s', re.IGNORECASE)
            python_after_op_pattern = re.compile(r'[|;&]\s*(python3?|pip)\s', re.IGNORECASE)
            echo_pattern = re.compile(r'^\s*echo\s+', re.IGNORECASE)
            
            for step in steps:
                if not isinstance(step, dict):
                    continue
                run_cmd = step.get('run', '')
                if not run_cmd:
                    continue
                # Look for actual python/pip command invocations
                # Match patterns like: python script.py, python3 -m module, pip install
                # But NOT: echo "Python 3.11" or text mentioning python
                # Check if python/pip appears at start of line or after shell operators/commands
                lines = run_cmd.split('\n')
                for line in lines:
                    line = line.strip()
                    # Skip comments and echo statements
                    if line.startswith('#') or echo_pattern.match(line):
                        continue
                    # Match python/pip as actual commands
                    if python_cmd_pattern.match(line) or python_after_op_pattern.search(line):
                        has_python_commands = True
                        break
                if has_python_commands:
                    break
            
            # Check if Python commands are only in echo/print statements (not actual execution)
            has_real_python_commands = False
            for step in steps:
                if not isinstance(step, dict):
                    continue
                run_cmd = str(step.get('run', '')).lower()
                if 'python' not in run_cmd and 'pip' not in run_cmd:
                    continue
                # Check if Python/pip is in an echo statement by looking at the line structure
                lines = run_cmd.split('\n')
                for line in lines:
                    line = line.strip()
                    if ('python' in line or 'pip' in line) and not line.startswith('echo'):
                        has_real_python_commands = True
                        break
                if has_real_python_commands:
                    break
            
            if has_real_python_commands and not has_python_setup:
                issues.append(
                    f"{workflow_name}/{job_name}: Uses Python but missing setup-python action"
                )
            
            # Check for dependency installation
            if has_python_setup and not any(
                'pip install -r requirements.txt' in str(step.get('run', ''))
                for step in steps if isinstance(step, dict)
            ):
                warnings.append(
                    f"{workflow_name}/{job_name}: Has Python setup but doesn't install requirements.txt"
                )
            
            # Recommend caching for pip
            if has_python_setup and not any(
                'actions/cache' in step.get('uses', '')
                for step in steps if isinstance(step, dict)
            ):
                recommendations.append(
                    f"{workflow_name}/{job_name}: Consider adding pip caching for faster builds"
                )
        
        return {"issues": issues, "warnings": warnings, "recommendations": recommendations}
    
    def _check_script_references(self, workflow_name: str, workflow: Dict) -> Dict:
        """Check if referenced scripts exist"""
        issues = []
        warnings = []
        
        jobs = workflow.get('jobs', {})
        
        for job_name, job_config in jobs.items():
            if not isinstance(job_config, dict):
                continue
                
            steps = job_config.get('steps', [])
            
            for step in steps:
                if not isinstance(step, dict):
                    continue
                
                run_command = step.get('run', '')
                if not run_command:
                    continue
                
                # Check for Python script references
                if 'python' in run_command.lower():
                    # Extract script names (simple pattern matching)
                    import re
                    script_patterns = re.findall(r'python3?\s+(\S+\.py)', run_command)
                    
                    for script_path in script_patterns:
<<<<<<< HEAD
                        # Skip paths with shell variables (e.g., ${VAR} or $VAR)
                        if '$' in script_path or '{' in script_path:
                            continue
                        
=======
                        # Skip if the script path contains variables (e.g., ${VAR})
                        if '${' in script_path or '${{' in script_path:
                            continue
                        
                        # Skip if there's conditional logic specifically around this script
                        # Check if the script appears in a conditional block with alternatives
                        if script_path in run_command:
                            # Look for if/elif/else patterns that suggest fallback logic
                            script_basename = Path(script_path).name
                            lines = run_command.split('\n')
                            has_fallback = False
                            for i, line in enumerate(lines):
                                if script_basename in line:
                                    # Check surrounding lines for elif/else/fi
                                    for j in range(max(0, i-2), min(len(lines), i+5)):
                                        if 'elif' in lines[j] or ('else' in lines[j] and 'fi' in run_command[run_command.find(line):]):
                                            has_fallback = True
                                            break
                            if has_fallback:
                                continue
                        
>>>>>>> 88c5aed6
                        # Remove leading ./ or scripts/
                        script_path = script_path.replace('./', '')
                        
                        # Check if file exists
                        full_path = self.repo_root / script_path
                        
                        if not full_path.exists():
                            # Try in scripts directory
                            alt_path = self.scripts_dir / Path(script_path).name
                            if not alt_path.exists():
                                issues.append(
                                    f"{workflow_name}: Referenced script not found: {script_path}"
                                )
        
        return {"issues": issues, "warnings": warnings}
    
    def _check_python_versions(self, workflow_name: str, workflow: Dict) -> Dict:
        """Check Python version consistency"""
        warnings = []
        recommendations = []
        
        jobs = workflow.get('jobs', {})
        python_versions = set()
        
        for job_name, job_config in jobs.items():
            if not isinstance(job_config, dict):
                continue
                
            steps = job_config.get('steps', [])
            
            for step in steps:
                if not isinstance(step, dict):
                    continue
                
                if step.get('uses', '').startswith('actions/setup-python'):
                    with_config = step.get('with', {})
                    version = with_config.get('python-version', '')
                    if version:
                        python_versions.add(str(version))
        
        if len(python_versions) > 1:
            warnings.append(
                f"{workflow_name}: Multiple Python versions used: {', '.join(python_versions)}. "
                "Consider standardizing to Python 3.11 or 3.12."
            )
        elif python_versions:
            version = list(python_versions)[0]
            if version not in ['3.11', '3.12', '3.11+', '3.12+']:
                recommendations.append(
                    f"{workflow_name}: Consider upgrading to Python 3.11 or 3.12 "
                    f"(currently using {version})"
                )
        
        return {"warnings": warnings, "recommendations": recommendations}
    
    def _print_summary(self, results: Dict):
        """Print summary of health check results"""
        print("\n" + "=" * 70)
        print("📊 WORKFLOW HEALTH SUMMARY")
        print("=" * 70)
        
        print(f"\nTotal workflows analyzed: {results['total_workflows']}")
        print(f"✅ Healthy workflows: {results['healthy_workflows']}")
        print(f"⚠️  Workflows with issues: {results['workflows_with_issues']}")
        
        if results['issues']:
            print(f"\n❌ Critical Issues Found: {len(results['issues'])}")
            for issue in results['issues'][:10]:  # Show first 10
                print(f"   • {issue}")
            if len(results['issues']) > 10:
                print(f"   ... and {len(results['issues']) - 10} more")
        
        if results['warnings']:
            print(f"\n⚠️  Warnings: {len(results['warnings'])}")
            for warning in results['warnings'][:5]:  # Show first 5
                print(f"   • {warning}")
            if len(results['warnings']) > 5:
                print(f"   ... and {len(results['warnings']) - 5} more")
        
        if results['recommendations']:
            print(f"\n💡 Recommendations: {len(results['recommendations'])}")
            for rec in results['recommendations'][:5]:  # Show first 5
                print(f"   • {rec}")
            if len(results['recommendations']) > 5:
                print(f"   ... and {len(results['recommendations']) - 5} more")
        
        print("\n" + "=" * 70)
        
        if results['workflows_with_issues'] == 0:
            print("🎉 All workflows are healthy! Badges should show GREEN ✅")
        else:
            print("🔧 Fix the issues above to ensure badges show GREEN ✅")
        
        print("=" * 70)
    
    def generate_report(self, output_file: Path) -> bool:
        """Generate detailed JSON report"""
        results = self.check_all_workflows()
        
        try:
            with open(output_file, 'w', encoding='utf-8') as f:
                json.dump(results, f, indent=2, ensure_ascii=False)
            print(f"\n📄 Detailed report saved to: {output_file}")
            return True
        except Exception as e:
            print(f"❌ Error saving report: {e}")
            return False


def main():
    """Main entry point"""
    repo_root = Path(__file__).parent.parent
    
    checker = WorkflowHealthChecker(repo_root)
    results = checker.check_all_workflows()
    
    # Save report
    report_file = repo_root / "results" / "workflow_health_report.json"
    report_file.parent.mkdir(parents=True, exist_ok=True)
    checker.generate_report(report_file)
    
    # Exit with error code if there are issues
    if results['workflows_with_issues'] > 0:
        print("\n⚠️  Exiting with error code due to workflow issues")
        return 1
    
    print("\n✅ All workflows are healthy!")
    return 0


if __name__ == "__main__":
    sys.exit(main())<|MERGE_RESOLUTION|>--- conflicted
+++ resolved
@@ -257,34 +257,10 @@
                     script_patterns = re.findall(r'python3?\s+(\S+\.py)', run_command)
                     
                     for script_path in script_patterns:
-<<<<<<< HEAD
                         # Skip paths with shell variables (e.g., ${VAR} or $VAR)
                         if '$' in script_path or '{' in script_path:
                             continue
                         
-=======
-                        # Skip if the script path contains variables (e.g., ${VAR})
-                        if '${' in script_path or '${{' in script_path:
-                            continue
-                        
-                        # Skip if there's conditional logic specifically around this script
-                        # Check if the script appears in a conditional block with alternatives
-                        if script_path in run_command:
-                            # Look for if/elif/else patterns that suggest fallback logic
-                            script_basename = Path(script_path).name
-                            lines = run_command.split('\n')
-                            has_fallback = False
-                            for i, line in enumerate(lines):
-                                if script_basename in line:
-                                    # Check surrounding lines for elif/else/fi
-                                    for j in range(max(0, i-2), min(len(lines), i+5)):
-                                        if 'elif' in lines[j] or ('else' in lines[j] and 'fi' in run_command[run_command.find(line):]):
-                                            has_fallback = True
-                                            break
-                            if has_fallback:
-                                continue
-                        
->>>>>>> 88c5aed6
                         # Remove leading ./ or scripts/
                         script_path = script_path.replace('./', '')
                         
