--- conflicted
+++ resolved
@@ -6,18 +6,15 @@
 import os
 
 def main():
-<<<<<<< HEAD
     # Obtener la ruta base del proyecto (directorio padre del script)
     script_dir = os.path.dirname(os.path.abspath(__file__))
     project_dir = os.path.dirname(script_dir)
     data_dir = os.path.join(project_dir, 'data', 'raw')
     
     # Crear directorio de datos si no existe
-=======
     # Crear directorio de datos si no existe (ruta absoluta desde el script)
     script_dir = os.path.dirname(os.path.abspath(__file__))
     data_dir = os.path.join(script_dir, '..', 'data', 'raw')
->>>>>>> 73b0bbc3
     os.makedirs(data_dir, exist_ok=True)
     
     # Para GW150914 (control - datos reales disponibles)
